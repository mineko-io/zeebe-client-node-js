{
	"name": "zeebe-node",
<<<<<<< HEAD
	"version": "v0.21.2",
=======
	"version": "v0.21.1",
>>>>>>> 60e0aaa9
	"description": "A Node.js client library for the Zeebe Microservices Orchestration Engine.",
	"keywords": [
		"zeebe",
		"zeebe.io",
		"microservices",
		"orchestration",
		"bpmn",
		"conductor",
		"camunda",
		"Netflix",
		"workflow"
	],
	"homepage": "https://creditsenseau.github.io/zeebe-client-node-js/",
	"bugs": {
		"url": "https://github.com/creditsenseau/zeebe-client-node-js/issues"
	},
	"repository": {
		"type": "git",
		"url": "https://github.com/creditsenseau/zeebe-client-node-js"
	},
	"main": "dist/index.js",
	"bin": "bin/zeebe-node-cli",
	"scripts": {
		"build": "tsc",
		"watch": "tsc -w",
		"prepare": "tsc",
		"test": "jest --testPathIgnorePatterns integration local-integration",
		"test:integration": "jest --runInBand --detectOpenHandles --verbose true",
		"test:local": "jest --runInBand --verbose true --detectOpenHandles local-integration",
		"test&docs": "npm test && npm run docs",
		"dev": "tsc-watch --onSuccess \"npm run test&docs\" -p tsconfig.json --outDir dist",
		"docs": "typedoc --out ./docs --tsconfig ./tsconfig.json --excludePrivate --mode file --sourcefile-url-prefix \"https://github.com/creditsenseau/\""
	},
	"husky": {
		"hooks": {
			"pre-commit": "npm test && npm run-script build && lint-staged",
			"pre-push": "npm test && npm run-script build"
		}
	},
	"lint-staged": {
		"*.{md,markdown}": [
			"prettier --write",
			"remark",
			"git add"
		],
		"*.{json,css,html,yaml,yml}": [
			"prettier --write",
			"git add"
		],
		"*.{ts,tsx,js,jsx}": [
			"prettier --write",
			"tslint -c tslint.json --fix",
			"git add"
		]
	},
	"dependencies": {
		"@grpc/proto-loader": "^0.5.1",
		"@types/promise-retry": "^1.1.3",
		"chalk": "^2.4.2",
		"console-stamp": "^0.2.7",
		"dayjs": "^1.8.15",
		"debug": "^4.1.1",
		"fast-xml-parser": "^3.12.12",
		"got": "^9.6.0",
		"grpc": "^1.22.0",
		"promise-retry": "^1.1.1",
		"stack-trace": "0.0.10",
		"uuid": "^3.3.2"
	},
	"devDependencies": {
		"@types/debug": "0.0.31",
		"@types/jest": "^24.0.14",
		"@types/node": "^10.12.18",
		"@types/stack-trace": "0.0.29",
		"@types/uuid": "^3.4.4",
		"husky": "^1.3.1",
		"jest": "^24.8.0",
		"lint-staged": "^8.1.5",
		"prettier": "^1.16.4",
		"remark": "^10.0.1",
		"remark-cli": "^6.0.1",
		"remark-lint": "^6.0.4",
		"remark-preset-lint-recommended": "^3.0.2",
		"ts-jest": "^24.0.2",
		"tsc-watch": "^1.0.31",
		"tslint": "^5.16.0",
		"tslint-config-prettier": "^1.18.0",
		"typedoc": "^0.14.2",
		"typedoc-plugin-sourcefile-url": "^1.0.4",
		"typescript": "^3.2.2"
	},
	"author": {
		"name": "Josh Wulf",
		"email": "josh@magikcraft.io"
	},
	"contributors": [
		{
			"name": "Timothy Colbert"
		},
		{
			"name": "Jarred Filmer"
		},
		{
			"name": "Colin Raddatz"
		},
		{
			"name": "Olivier Albertini"
		},
		{
			"name": "Patrick Dehn"
		}
	],
	"license": "Apache-2.0"
}<|MERGE_RESOLUTION|>--- conflicted
+++ resolved
@@ -1,10 +1,6 @@
 {
 	"name": "zeebe-node",
-<<<<<<< HEAD
 	"version": "v0.21.2",
-=======
-	"version": "v0.21.1",
->>>>>>> 60e0aaa9
 	"description": "A Node.js client library for the Zeebe Microservices Orchestration Engine.",
 	"keywords": [
 		"zeebe",
