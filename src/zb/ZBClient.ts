import chalk from 'chalk'
import * as fs from 'fs'
import * as GRPCClient from 'node-grpc-client'
import * as path from 'path'
import { BpmnParser, stringifyVariables } from '../lib'
import * as ZB from '../lib/interfaces'
import { KeyedObject } from '../lib/interfaces'
import { ZBWorker } from './ZBWorker'

const idColors = [
	chalk.yellow,
	chalk.green,
	chalk.cyan,
	chalk.magenta,
	chalk.blue,
]

export class ZBClient {
	public brokerAddress: string
	private closePromise?: Promise<any>
	private closing = false
	private gRPCClient: any
	private options: ZB.ZBClientOptions
	private workerCount = 0
	private workers: Array<ZBWorker<any, any, any>> = []

	constructor(brokerAddress: string, options: ZB.ZBClientOptions = {}) {
		if (!brokerAddress) {
			throw new Error(
				'Must provide a broker address string to constructor'
			)
		}
		this.options = options || {}
		this.options.loglevel =
			(process.env.ZB_NODE_LOG_LEVEL as ZB.Loglevel) ||
			options.loglevel ||
			'INFO'

		if (brokerAddress.indexOf(':') === -1) {
			brokerAddress += ':26500'
		}

		this.brokerAddress = brokerAddress

		this.gRPCClient = new GRPCClient(
			path.join(__dirname, '../../proto/zeebe.proto'),
			'gateway_protocol',
			'Gateway',
			brokerAddress
		)
	}

	/**
	 *
	 * @param id - A unique identifier for this worker.
	 * @param taskType - The BPMN Zeebe task type that this worker services.
	 * @param taskHandler - A handler for activated jobs.
	 * @param options - Configuration options for the worker.
	 */
	public createWorker<
		WorkerInputVariables = KeyedObject,
		CustomHeaderShape = KeyedObject,
		WorkerOutputVariables = WorkerInputVariables
	>(
		id: string,
		taskType: string,
		taskHandler: ZB.ZBWorkerTaskHandler<
			WorkerInputVariables,
			CustomHeaderShape,
			WorkerOutputVariables
		>,
		options: ZB.ZBWorkerOptions & ZB.ZBClientOptions = {},
		onConnectionError?: ZB.ConnectionErrorHandler | undefined
	) {
		if (this.closing) {
			throw new Error('Client is closing. No worker creation allowed!')
		}
		const idColor = idColors[this.workerCount++ % idColors.length]
		const worker = new ZBWorker<
			WorkerInputVariables,
			CustomHeaderShape,
			WorkerOutputVariables
		>({
			gRPCClient: this.gRPCClient,
			id,
			idColor,
			onConnectionError,
			options: { ...this.options, ...options },
			taskHandler,
			taskType,
			zbClient: this,
		})
		this.workers.push(worker)
		return worker
	}

	/**
	 * Gracefully shut down all workers, draining existing tasks, and return when it is safe to exit.
	 * @returns Promise
	 * @memberof ZBClient
	 */
	public close() {
		if (this.closePromise) {
			return this.closePromise
		}
		// Prevent the creation of more workers
		this.closing = true
		this.closePromise = Promise.all(this.workers.map(w => w.close()))
		return this.closePromise
	}

	/**
	 * Return the broker cluster topology
	 */
	public topology(): Promise<ZB.TopologyResponse> {
		return this.gRPCClient.topologySync()
	}

	/**
	 *
	 * @param workflow - A path or array of paths to .bpmn files.
	 * @param {redeploy?: boolean} - Redeploy workflow. Defaults to true.
	 * If set false, will not redeploy a workflow that exists.
	 */
	public async deployWorkflow(
		workflow: string | string[],
		{ redeploy = true } = {}
	): Promise<ZB.DeployWorkflowResponse> {
		const workflows = Array.isArray(workflow) ? workflow : [workflow]
		let deployedWorkflows: any[] = []
		if (!redeploy) {
			deployedWorkflows = (await this.listWorkflows()).workflows.map(
				(wf: any) => wf.bpmnProcessId
			)
		}
		const workFlowRequests: ZB.WorkflowRequestObject[] = workflows
			.map(wf => ({
				definition: fs.readFileSync(wf),
				name: path.basename(wf),
				type: 1,
			}))
			.filter(
				wfr =>
					!deployedWorkflows.includes(
						BpmnParser.getProcessId(wfr.definition.toString())
					)
			)
		if (workFlowRequests.length > 0) {
			return this.gRPCClient.deployWorkflowSync({
				workflows: workFlowRequests,
			})
		} else {
			return {
				key: -1,
				workflows: [],
			}
		}
	}

	/**
	 * Return an array of task-types specified in a BPMN file.
	 * @param file - Path to bpmn file.
	 */
	public getServiceTypesFromBpmn(files: string | string[]) {
		if (typeof files === 'string') {
			files = [files]
		}
		return BpmnParser.getTaskTypes(BpmnParser.parseBpmn(files))
	}

	/**
	 * Publish a message to the broker for correlation with a workflow instance.
	 * @param publishMessageRequest - The message to publish.
	 */
	public publishMessage(
		publishMessageRequest: ZB.PublishMessageRequest
	): Promise<void> {
		return this.gRPCClient.publishMessageSync(
			stringifyVariables(publishMessageRequest)
		)
	}

	/**
	 * Publish a message to the broker for correlation with a workflow message start event.
	 * @param publishStartMessageRequest - The message to publish.
	 */
	public publishStartMessage(
		publishStartMessageRequest: ZB.PublishStartMessageRequest
	): Promise<void> {
		const publishMessageRequest: ZB.PublishMessageRequest = {
			correlationKey: '__MESSAGE_START_EVENT__',
			...publishStartMessageRequest,
		}
		return this.gRPCClient.publishMessageSync(
			stringifyVariables(publishMessageRequest)
		)
	}

	public updateJobRetries(
		updateJobRetriesRequest: ZB.UpdateJobRetriesRequest
	): Promise<void> {
		return this.gRPCClient.updateJobRetriesSync(updateJobRetriesRequest)
	}

	public failJob(failJobRequest: ZB.FailJobRequest): Promise<void> {
		return this.gRPCClient.failJobSync(failJobRequest)
	}

	/**
	 *
	 * Create and start execution of a workflow instance.
	 * @param {string} bpmnProcessId
	 * @param {Variables} variables - payload to pass in to the workflow
	 * @param {number} [version] - version of the workflow to run. Optional: defaults to latest if not present
	 * @returns {Promise<CreateWorkflowInstanceResponse>}
	 * @memberof ZBClient
	 */
	public createWorkflowInstance<VariableShape = KeyedObject>(
		bpmnProcessId: string,
<<<<<<< HEAD
		variables: VariableShape,
=======
		variables: ZB.Variables,
>>>>>>> 7ee765bc
		version?: number
	): Promise<ZB.CreateWorkflowInstanceResponse> {
		version = version || -1

		const createWorkflowInstanceRequest: ZB.CreateWorkflowInstanceRequest = {
			bpmnProcessId,
<<<<<<< HEAD
			variables: (variables as unknown) as object,
=======
			variables,
>>>>>>> 7ee765bc
			version,
		}
		return this.gRPCClient.createWorkflowInstanceSync(
			stringifyVariables(createWorkflowInstanceRequest)
		)
	}

	public async cancelWorkflowInstance(
		workflowInstanceKey: string
	): Promise<void> {
		return this.gRPCClient.cancelWorkflowInstanceSync({
			workflowInstanceKey,
		})
	}

	public setVariables(request: ZB.SetVariablesRequest): Promise<void> {
		/*
		We allow developers to interact with variables as a native JS object, but the Zeebe server needs it as a JSON document
		So we stringify it here.
		*/
		if (typeof request.variables === 'object') {
			request.variables = JSON.stringify(request.variables) as any
		}
		return this.gRPCClient.setVariablesSync(request)
	}

	public listWorkflows(
		bpmnProcessId?: string
	): Promise<ZB.ListWorkflowResponse> {
		return this.gRPCClient.listWorkflowsSync({ bpmnProcessId })
	}

	public getWorkflow(
		getWorkflowRequest: ZB.GetWorkflowRequest
	): Promise<ZB.GetWorkflowResponse> {
		if (this.hasBpmnProcessId(getWorkflowRequest)) {
			getWorkflowRequest.version = getWorkflowRequest.version || -1
		}
		return this.gRPCClient.getWorkflowSync(getWorkflowRequest)
	}

	public resolveIncident(incidentKey: string): Promise<void> {
		return this.gRPCClient.resolveIncidentSync(incidentKey)
	}

	private hasBpmnProcessId(
		request: ZB.GetWorkflowRequest
	): request is ZB.GetWorkflowRequestWithBpmnProcessId {
		return (
			(request as ZB.GetWorkflowRequestWithBpmnProcessId)
				.bpmnProcessId !== undefined
		)
	}
}<|MERGE_RESOLUTION|>--- conflicted
+++ resolved
@@ -215,24 +215,16 @@
 	 * @returns {Promise<CreateWorkflowInstanceResponse>}
 	 * @memberof ZBClient
 	 */
-	public createWorkflowInstance<VariableShape = KeyedObject>(
+	public createWorkflowInstance<Variables = KeyedObject>(
 		bpmnProcessId: string,
-<<<<<<< HEAD
-		variables: VariableShape,
-=======
-		variables: ZB.Variables,
->>>>>>> 7ee765bc
+		variables: Variables,
 		version?: number
 	): Promise<ZB.CreateWorkflowInstanceResponse> {
 		version = version || -1
 
 		const createWorkflowInstanceRequest: ZB.CreateWorkflowInstanceRequest = {
 			bpmnProcessId,
-<<<<<<< HEAD
 			variables: (variables as unknown) as object,
-=======
-			variables,
->>>>>>> 7ee765bc
 			version,
 		}
 		return this.gRPCClient.createWorkflowInstanceSync(
@@ -248,7 +240,9 @@
 		})
 	}
 
-	public setVariables(request: ZB.SetVariablesRequest): Promise<void> {
+	public setVariables<Variables = KeyedObject>(
+		request: ZB.SetVariablesRequest<Variables>
+	): Promise<void> {
 		/*
 		We allow developers to interact with variables as a native JS object, but the Zeebe server needs it as a JSON document
 		So we stringify it here.
