--- conflicted
+++ resolved
@@ -11,7 +11,6 @@
 const log = debug('zeebe-node:worker')
 
 export class ZBWorker {
-<<<<<<< HEAD
 	public activeJobs = 0
 	public gRPCClient: any
 	public maxActiveJobs: number
@@ -19,7 +18,9 @@
 	public timeout: number
 
 	private closeCallback?: () => void
+	private closePromise?: Promise<undefined>
 	private closing = false
+	private closed = false
 	private defaultLogger: ZBWorkerLogger
 	private errored = false
 	private id = uuid.v4()
@@ -63,31 +64,33 @@
 	 * has drained all current active tasks. Will reject if you try to call it more than once.
 	 */
 	public close() {
-		if (this.closing) {
-			return Promise.reject()
-		}
-		return new Promise(resolve => {
+		if (this.closePromise) {
+			return this.closePromise
+		}
+		this.closePromise = new Promise(resolve => {
 			// this.closing prevents the worker from starting work on any new tasks
 			this.closing = true
-			// We will resolve the Promise in any case at two seconds over the worker timeout period.
-			// This deals with phantom tasks, which will have timed out on the server in any case.
-			const closeTimeout = setTimeout(resolve, this.timeout + 2000)
 			if (this.pollHandle) {
 				// Stop polling for jobs
 				clearInterval(this.pollHandle)
 			}
+			// We will resolve the Promise in any case at two seconds over the worker timeout period.
+			// This deals with phantom tasks, which will have timed out on the server.
+			const closeTimeout = setTimeout(resolve, this.timeout + 2000)
 			// If we have no active tasks right now, resolve immediately.
 			// There could be a race condition here if we just polled the server and it is about to return jobs.
 			// In any case, we do not start working on those jobs, so they will time out on the server.
-			if (this.activeJobs === 0) {
+			if (this.activeJobs <= 0) {
 				resolve()
 			}
 			// When this.activeJobs reaches 0, this will resolve the promise to close. Called in this.drainOne().
 			this.closeCallback = () => {
 				clearTimeout(closeTimeout)
+				this.closed = true
 				resolve()
 			}
 		})
+		return this.closePromise
 	}
 
 	public work = () => {
@@ -122,8 +125,8 @@
 		})
 	}
 
+	// tslint:disable-next-line:no-console
 	private internalLog = (ns: string) => (msg: any) =>
-		// tslint:disable-next-line:no-console
 		console.log(`${ns}:`, msg)
 
 	private handleGrpcError = (err: any) => {
@@ -204,9 +207,7 @@
 				// The task timeout handler above will deal with it.
 				try {
 					taskHandler(
-						Object.assign({}, job as any, {
-							customHeaders,
-						}),
+						Object.assign({}, job as any, { customHeaders }),
 						completedPayload => {
 							this.completeJob({
 								jobKey: job.key,
@@ -242,218 +243,10 @@
 	private drainOne() {
 		this.activeJobs--
 		// If we are closing and hit zero active jobs, resolve the closing promise.
-		if (this.activeJobs === 0 && this.closing) {
-			if (this.closeCallback) {
+		if (this.activeJobs <= 0 && this.closing) {
+			if (this.closeCallback && !this.closed) {
 				this.closeCallback()
 			}
 		}
 	}
-=======
-    public activeJobs = 0;
-    public gRPCClient: any;
-    public maxActiveJobs: number;
-    public taskType: string;
-    public timeout: number;
-
-    private closeCallback?: () => void;
-    private closePromise?: Promise<undefined>;
-    private closing = false;
-    private closed = false;
-    private defaultLogger: ZBWorkerLogger;
-    private errored = false;
-    private id = uuid.v4();
-    private onConnectionErrorHandler?: ZB.ConnectionErrorHandler;
-    private pollHandle?: NodeJS.Timeout;
-    private pollInterval: number;
-    private taskHandler: ZB.ZBWorkerTaskHandler;
-
-    constructor(
-        gRPCClient: any,
-        id: string,
-        taskType: string,
-        taskHandler: ZB.ZBWorkerTaskHandler,
-        options: ZB.ZBWorkerOptions = {},
-        idColor: Chalk,
-        onConnectionError?: ZB.ConnectionErrorHandler,
-    ) {
-        if (!taskType) {
-            throw (new Error("Missing taskType"));
-        }
-        if (!taskHandler) {
-            throw (new Error("Missing taskHandler"));
-        }
-        this.taskHandler = taskHandler;
-        this.taskType = taskType;
-        this.maxActiveJobs = options.maxActiveJobs || 32;
-        this.timeout = options.timeout || 1000;
-        this.pollInterval = options.pollInterval || 100;
-        this.id = id || uuid.v4();
-        this.gRPCClient = gRPCClient;
-        this.onConnectionErrorHandler = onConnectionError;
-        this.defaultLogger = new ZBWorkerLogger({ color: idColor }, { id: this.id, taskType: this.taskType });
-        this.work();
-    }
-
-    /**
-     * Returns a promise that the worker has stopped accepting tasks and
-     * has drained all current active tasks. Will reject if you try to call it more than once.
-     */
-    public close() {
-        if (this.closePromise) {
-            return this.closePromise;
-        }
-        this.closePromise = new Promise((resolve) => {
-            // this.closing prevents the worker from starting work on any new tasks
-            this.closing = true;
-            if (this.pollHandle) {
-                // Stop polling for jobs
-                clearInterval(this.pollHandle);
-            }
-            // We will resolve the Promise in any case at two seconds over the worker timeout period.
-            // This deals with phantom tasks, which will have timed out on the server.
-            const closeTimeout = setTimeout(resolve, this.timeout + 2000);
-            // If we have no active tasks right now, resolve immediately.
-            // There could be a race condition here if we just polled the server and it is about to return jobs.
-            // In any case, we do not start working on those jobs, so they will time out on the server.
-            if (this.activeJobs <= 0) {
-                resolve();
-            }
-            // When this.activeJobs reaches 0, this will resolve the promise to close. Called in this.drainOne().
-            this.closeCallback = () => {
-                clearTimeout(closeTimeout);
-                this.closed = true;
-                resolve();
-            };
-        });
-        return this.closePromise;
-    }
-
-    public work = () => {
-        this.defaultLogger.log(`Ready for ${this.taskType}...`);
-        this.activateJobs();
-        this.pollHandle = setInterval(() => this.activateJobs(), this.pollInterval);
-    }
-
-    public completeJob(completeJobRequest: ZB.CompleteJobRequest): Promise<void> {
-        const withStringifiedPayload = stringifyPayload(completeJobRequest);
-        log(withStringifiedPayload);
-        return this.gRPCClient.completeJobSync(withStringifiedPayload);
-    }
-
-    public onConnectionError(handler: (error: any) => void) {
-        this.onConnectionErrorHandler = handler;
-    }
-
-    public log(msg: any) {
-        this.defaultLogger.log(msg);
-    }
-
-    public getNewLogger(options: ZB.ZBWorkerLoggerOptions) {
-        return new ZBWorkerLogger(options, { id: this.id, taskType: this.taskType });
-    }
-
-    // tslint:disable-next-line:no-console
-    private internalLog = (ns: string) => (msg: any) => console.log(`${ns}:`, msg);
-
-    private handleGrpcError = (err: any) => {
-        if (!this.errored) {
-            if (this.onConnectionErrorHandler) {
-                this.onConnectionErrorHandler(err);
-                this.errored = true;
-            } else {
-                this.internalLog(
-                    chalk.red(`ERROR: `) +
-                    chalk.yellow(`${this.id} - ${this.taskType}`))(
-                        chalk.red(err.details));
-                this.errored = true;
-            }
-        }
-    }
-
-    private activateJobs() {
-        /**
-         * It would be good to use a mutex to prevent multiple overlapping polling invocations.
-         * However, the stream.on("data") is only called when there are jobs, so it there isn't an obvious (to me)
-         * way to release the mutex.
-         */
-        let stream: any;
-        if (this.activeJobs >= this.maxActiveJobs) {
-            log(`Polling cancelled - ${this.taskType} has ${this.activeJobs} and a capacity of ${this.maxActiveJobs}.`);
-            return;
-        }
-
-        const amount = this.maxActiveJobs - this.activeJobs;
-
-        const activateJobsRequest: ZB.ActivateJobsRequest = {
-            amount,
-            timeout: this.timeout,
-            type: this.taskType,
-            worker: this.id,
-        };
-
-        try {
-            stream = this.gRPCClient.activateJobsStream(activateJobsRequest);
-        } catch (err) {
-            return this.handleGrpcError(err);
-        }
-
-        const taskHandler = this.taskHandler;
-        stream.on("data", (res: ZB.ActivateJobsResponse) => {
-            // If we are closing, don't start working on these jobs. They will have to be timed out by the server.
-            if (this.closing) {
-                return;
-            }
-            const parsedPayloads = res.jobs.map(parsePayload);
-            this.activeJobs += parsedPayloads.length;
-            // Call task handler for each new job
-            parsedPayloads.forEach((job: ZB.ActivatedJob) => {
-                const customHeaders = JSON.parse(job.customHeaders || "{}");
-                /**
-                 * Client-side timeout handler - removes jobs from the activeJobs count if timed out,
-                 * prevents diminished capacity of this worker due to handler misbehaviour.
-                 */
-                let taskTimedout = false;
-                const taskId = uuid.v4();
-                log(`Setting ${this.taskType} task timeout for ${taskId} to ${this.timeout}`);
-                const timeoutCancel = setTimeout(() => {
-                    taskTimedout = true;
-                    this.drainOne();
-                    log(`Timed out task ${taskId} for ${this.taskType}`);
-                }, this.timeout);
-
-                // Any unhandled exception thrown by the user-supplied code will bubble up and throw here.
-                // The task timeout handler above will deal with it.
-                try {
-                    taskHandler(Object.assign({}, job as any, { customHeaders }), (completedPayload) => {
-                        this.completeJob({
-                            jobKey: job.key,
-                            payload: completedPayload,
-                        });
-                        clearInterval(timeoutCancel);
-                        if (!taskTimedout) {
-                            this.drainOne();
-                            log(`Completed task ${taskId} for ${this.taskType}`);
-                        } else {
-                            log(`Completed task ${taskId} for ${this.taskType}, however it had timed out.`);
-                        }
-                    }, this);
-                } catch (e) {
-                    // tslint:disable-next-line
-                    console.log(e);
-                }
-            });
-        });
-        stream.on("error", (err: any) => this.handleGrpcError(err));
-    }
-
-    private drainOne() {
-        this.activeJobs--;
-        // If we are closing and hit zero active jobs, resolve the closing promise.
-        if (this.activeJobs <= 0 && this.closing) {
-            if (this.closeCallback && !this.closed) {
-                this.closeCallback();
-            }
-        }
-    }
->>>>>>> 8906578b
 }