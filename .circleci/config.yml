version: 2

docs_filters: &docs_filters # Ignores any commit on any branch by default
  branches:
    ignore: gh-pages

prod_filters: &prod_filters # Ignores any commit on any branch by default
  branches:
    ignore: /.*/

  # Only act on semver version tags
  tags:
    only:
      - /^v(0|[1-9]\d*)\.(0|[1-9]\d*)\.(0|[1-9]\d*)(?:-((?:0|[1-9]\d*|\d*[a-zA-Z-][0-9a-zA-Z-]*)(?:\.(?:0|[1-9]\d*|\d*[a-zA-Z-][0-9a-zA-Z-]*))*))?(?:\+([0-9a-zA-Z-]+(?:\.[0-9a-zA-Z-]+)*))?$/

workflows:
  version: 2
  test:
    jobs:
      - test:
          filters: *docs_filters
  build-master: # Will only run when a tag is pushed
    jobs:
      - test:
          filters: *prod_filters
      - publish:
          requires:
            - test
          filters: *prod_filters

jobs:
  # Runs the tests, including integration
  test:
    docker:
      - image: circleci/node:11.10.1
<<<<<<< HEAD
      - image: camunda/zeebe:0.20.0
=======
      - image: sitapati/zeebe:0.20.0
>>>>>>> 394c529b
    working_directory: ~/zeebe-client-node-js
    steps:
      - checkout
      - restore_cache:
          key: dependency-cache-{{ checksum "package.json" }}
      - run:
          name: npm-install
          command: npm ci
      - save_cache:
          key: dependency-cache-{{ checksum "package.json" }}
          paths:
            - ./node_modules
      - run:
          name: Waiting for Zeebe to be ready
          command: |
            for i in `seq 1 10`;
            do
              nc -z localhost 26500 && echo success && exit 0
              echo -n .
              sleep 1
            done
            echo Failed waiting for Zeebe && exit 1
      - run:
          name: test
          command: npm run test:integration
      - run:
          name: build-typescript
          command: npm run build

  # Publishes to npm
  publish:
    docker:
      - image: circleci/node:11.10.1
    steps:
      - checkout
      - restore_cache:
          key: dependency-cache-{{ checksum "package.json" }}
      - run:
          name: npm-install
          command: npm ci
      - save_cache:
          key: dependency-cache-{{ checksum "package.json" }}
          paths:
            - ./node_modules
      - run:
          name: test
          command: npm test
      - run:
          name: build
          command: npm run build
      - run:
          name: npmrc
          command: echo "//registry.npmjs.org/:_authToken=${NPM_TOKEN}" > .npmrc
      - run:
          name: publish
          command: |
            if grep -qF "\"version\": \"$CIRCLE_TAG\"," package.json;then
              npm publish
            else
              echo "The package.json does not match the Git tag for this release"
              exit 1;
            fi
      - run:
          name: Publish Docs
          command: |
            git config user.name "s3than"
            git config user.email "admin@tcolbert.net"
            git remote remove origin
            git remote add origin https://$GITHUB_API_KEY@github.com/creditsenseau/zeebe-client-node-js.git > /dev/null 2>&1
            git fetch origin
            sed -i '/docs/d' ./.gitignore
            rm -rf docs
            npm run docs
            git add .
            git commit -m "docs update $CIRCLE_TAG"
            git subtree split --prefix docs -b gh-pages
            git push -f origin gh-pages:gh-pages<|MERGE_RESOLUTION|>--- conflicted
+++ resolved
@@ -33,11 +33,7 @@
   test:
     docker:
       - image: circleci/node:11.10.1
-<<<<<<< HEAD
       - image: camunda/zeebe:0.20.0
-=======
-      - image: sitapati/zeebe:0.20.0
->>>>>>> 394c529b
     working_directory: ~/zeebe-client-node-js
     steps:
       - checkout
